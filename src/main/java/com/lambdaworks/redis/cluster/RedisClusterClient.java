--- conflicted
+++ resolved
@@ -13,20 +13,11 @@
 import com.google.common.base.Supplier;
 import com.google.common.collect.Lists;
 import com.lambdaworks.redis.AbstractRedisClient;
-<<<<<<< HEAD
-import com.lambdaworks.redis.RedisAsyncConnectionImpl;
-import com.lambdaworks.redis.RedisChannelWriter;
-import com.lambdaworks.redis.RedisClusterAsyncConnection;
-import com.lambdaworks.redis.RedisClusterConnection;
-import com.lambdaworks.redis.RedisException;
-import com.lambdaworks.redis.RedisURI;
-=======
 import com.lambdaworks.redis.RedisException;
 import com.lambdaworks.redis.RedisURI;
 import com.lambdaworks.redis.StatefulRedisConnectionImpl;
 import com.lambdaworks.redis.api.StatefulRedisConnection;
 import com.lambdaworks.redis.cluster.api.StatefulRedisClusterConnection;
->>>>>>> 5e2ce486
 import com.lambdaworks.redis.cluster.models.partitions.ClusterPartitionParser;
 import com.lambdaworks.redis.cluster.models.partitions.Partitions;
 import com.lambdaworks.redis.cluster.models.partitions.RedisClusterNode;
@@ -86,10 +77,6 @@
      * @return A new connection.
      */
     public RedisAdvancedClusterConnection<String, String> connectCluster() {
-<<<<<<< HEAD
-
-=======
->>>>>>> 5e2ce486
         return connectCluster(newStringStringCodec());
     }
 
@@ -104,13 +91,7 @@
      */
     @SuppressWarnings("unchecked")
     public <K, V> RedisAdvancedClusterConnection<K, V> connectCluster(RedisCodec<K, V> codec) {
-<<<<<<< HEAD
-
-        return (RedisAdvancedClusterConnection<K, V>) syncHandler(connectClusterAsyncImpl(codec),
-                RedisAdvancedClusterConnection.class, RedisClusterConnection.class);
-=======
         return connectClusterImpl(codec, getSocketAddressSupplier()).sync();
->>>>>>> 5e2ce486
     }
 
     /**
@@ -119,11 +100,7 @@
      * @return A new connection.
      */
     public RedisAdvancedClusterAsyncConnection<String, String> connectClusterAsync() {
-<<<<<<< HEAD
-        return connectClusterAsyncImpl(newStringStringCodec(), getSocketAddressSupplier());
-=======
         return connectClusterImpl(newStringStringCodec(), getSocketAddressSupplier()).async();
->>>>>>> 5e2ce486
     }
 
     /**
@@ -135,19 +112,11 @@
      * @return A new connection.
      */
     public <K, V> RedisAdvancedClusterAsyncConnection<K, V> connectClusterAsync(RedisCodec<K, V> codec) {
-<<<<<<< HEAD
-        return connectClusterAsyncImpl(codec, getSocketAddressSupplier());
-    }
-
-    protected RedisAsyncConnectionImpl<String, String> connectAsyncImpl(SocketAddress socketAddress) {
-        return connectAsyncImpl(newStringStringCodec(), socketAddress);
-=======
         return connectClusterImpl(codec, getSocketAddressSupplier()).async();
     }
 
     protected StatefulRedisConnection<String, String> connectToNode(SocketAddress socketAddress) {
         return connectToNode(newStringStringCodec(), socketAddress);
->>>>>>> 5e2ce486
     }
 
     /**
@@ -192,11 +161,7 @@
      * @param <V> Value type.
      * @return a new connection
      */
-<<<<<<< HEAD
-    <K, V> RedisAdvancedClusterAsyncConnectionImpl<K, V> connectClusterAsyncImpl(RedisCodec<K, V> codec,
-=======
     <K, V> StatefulRedisClusterConnectionImpl<K, V> connectClusterImpl(RedisCodec<K, V> codec,
->>>>>>> 5e2ce486
             final Supplier<SocketAddress> socketAddressSupplier) {
 
         if (partitions == null) {
@@ -213,13 +178,8 @@
 
         final ClusterDistributionChannelWriter<K, V> clusterWriter = new ClusterDistributionChannelWriter<K, V>(handler,
                 pooledClusterConnectionProvider);
-<<<<<<< HEAD
-        RedisAdvancedClusterAsyncConnectionImpl<K, V> connection = newRedisAsyncConnectionImpl(clusterWriter, codec, timeout,
-                unit);
-=======
         StatefulRedisClusterConnectionImpl<K, V> connection = new StatefulRedisClusterConnectionImpl<>(clusterWriter, codec,
                 timeout, unit);
->>>>>>> 5e2ce486
 
         connection.setPartitions(partitions);
         connectAsyncImpl(handler, connection, socketAddressSupplier);
@@ -303,27 +263,6 @@
         return loadedPartitions;
     }
 
-<<<<<<< HEAD
-    /**
-     * Construct a new {@link RedisAdvancedClusterAsyncConnectionImpl}. Can be overridden in order to construct a subclass of
-     * {@link RedisAdvancedClusterAsyncConnectionImpl}
-     *
-     * @param channelWriter the channel writer
-     * @param codec the codec to use
-     * @param timeout Timeout value
-     * @param unit Timeout unit
-     * @param <K> Key type.
-     * @param <V> Value type.
-     * @return RedisAdvancedClusterAsyncConnectionImpl&lt;K, V&gt; instance
-     */
-    protected <K, V> RedisAdvancedClusterAsyncConnectionImpl<K, V> newRedisAsyncConnectionImpl(
-            RedisChannelWriter<K, V> channelWriter,
-            RedisCodec<K, V> codec, long timeout, TimeUnit unit) {
-        return new RedisAdvancedClusterAsyncConnectionImpl<K, V>(channelWriter, codec, timeout, unit);
-    }
-
-=======
->>>>>>> 5e2ce486
     protected RedisURI getFirstUri() {
         checkState(!initialUris.isEmpty(), "initialUris must not be empty");
         return initialUris.get(0);
@@ -337,11 +276,4 @@
         return new Utf8StringCodec();
     }
 
-<<<<<<< HEAD
-    protected Utf8StringCodec newStringStringCodec() {
-        return new Utf8StringCodec();
-    }
-
-=======
->>>>>>> 5e2ce486
 }