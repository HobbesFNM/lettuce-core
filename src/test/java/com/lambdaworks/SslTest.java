--- conflicted
+++ resolved
@@ -1,9 +1,5 @@
 package com.lambdaworks;
 
-<<<<<<< HEAD
-import static com.google.code.tempusfugit.temporal.Duration.seconds;
-=======
->>>>>>> 215dbee2
 import static com.lambdaworks.redis.TestSettings.host;
 import static com.lambdaworks.redis.TestSettings.sslPort;
 import static org.assertj.core.api.Assertions.assertThat;
@@ -15,25 +11,10 @@
 import java.util.List;
 import java.util.concurrent.ExecutionException;
 
+import org.junit.AfterClass;
 import org.junit.Before;
 import org.junit.Test;
 
-<<<<<<< HEAD
-import rx.Subscription;
-import rx.observers.TestSubscriber;
-
-import com.google.code.tempusfugit.temporal.Condition;
-import com.google.code.tempusfugit.temporal.Timeout;
-import com.google.code.tempusfugit.temporal.WaitFor;
-import com.lambdaworks.redis.*;
-import com.lambdaworks.redis.event.Event;
-import com.lambdaworks.redis.event.EventBus;
-import com.lambdaworks.redis.event.connection.ConnectedEvent;
-import com.lambdaworks.redis.event.connection.ConnectionActivatedEvent;
-import com.lambdaworks.redis.event.connection.ConnectionDeactivatedEvent;
-import com.lambdaworks.redis.event.connection.DisconnectedEvent;
-import com.lambdaworks.redis.pubsub.RedisPubSubConnection;
-=======
 import com.lambdaworks.redis.AbstractTest;
 import com.lambdaworks.redis.ClientOptions;
 import com.lambdaworks.redis.FastShutdown;
@@ -44,20 +25,14 @@
 import com.lambdaworks.redis.RedisURI;
 import com.lambdaworks.redis.pubsub.api.async.RedisPubSubAsyncCommands;
 import com.lambdaworks.redis.pubsub.api.sync.RedisPubSubCommands;
->>>>>>> 215dbee2
 import io.netty.handler.codec.DecoderException;
 
 /**
  * @author <a href="mailto:mpaluch@paluch.biz">Mark Paluch</a>
  */
-<<<<<<< HEAD
-public class SslTest extends AbstractCommandTest {
-    public static final String KEYSTORE = "work/keystore.jks";
-=======
 public class SslTest extends AbstractTest {
     public static final String KEYSTORE = "work/keystore.jks";
     public static RedisClient redisClient = RedisClient.create();
->>>>>>> 215dbee2
 
     @Before
     public void before() throws Exception {
@@ -66,23 +41,16 @@
         System.setProperty("javax.net.ssl.trustStore", KEYSTORE);
     }
 
-<<<<<<< HEAD
-=======
     @AfterClass
     public static void afterClass() {
         FastShutdown.shutdown(redisClient);
     }
 
->>>>>>> 215dbee2
     @Test
     public void regularSsl() throws Exception {
         RedisURI redisUri = RedisURI.Builder.redis(host(), sslPort()).withSsl(true).withVerifyPeer(false).build();
 
-<<<<<<< HEAD
-        RedisConnection<String, String> connection = client.connect(redisUri);
-=======
         RedisConnection<String, String> connection = redisClient.connect(redisUri).sync();
->>>>>>> 215dbee2
         connection.set("key", "value");
         assertThat(connection.get("key")).isEqualTo("value");
         connection.close();
@@ -91,13 +59,9 @@
     @Test
     public void pingBeforeActivate() throws Exception {
         RedisURI redisUri = RedisURI.Builder.redis(host(), sslPort()).withSsl(true).withVerifyPeer(false).build();
-        client.setOptions(new ClientOptions.Builder().pingBeforeActivateConnection(true).build());
+        redisClient.setOptions(new ClientOptions.Builder().pingBeforeActivateConnection(true).build());
 
-<<<<<<< HEAD
-        RedisConnection<String, String> connection = client.connect(redisUri);
-=======
         RedisConnection<String, String> connection = redisClient.connect(redisUri).sync();
->>>>>>> 215dbee2
         connection.set("key", "value");
         assertThat(connection.get("key")).isEqualTo("value");
 
@@ -108,11 +72,7 @@
     public void regularSslWithReconnect() throws Exception {
         RedisURI redisUri = RedisURI.Builder.redis(host(), sslPort()).withSsl(true).withVerifyPeer(false).build();
 
-<<<<<<< HEAD
-        RedisConnection<String, String> connection = client.connect(redisUri);
-=======
         RedisConnection<String, String> connection = redisClient.connect(redisUri).sync();
->>>>>>> 215dbee2
         connection.set("key", "value");
         Thread.sleep(200);
         assertThat(connection.get("key")).isEqualTo("value");
@@ -124,11 +84,7 @@
 
         RedisURI redisUri = RedisURI.create("rediss://" + host() + ":" + sslPort());
 
-<<<<<<< HEAD
-        RedisConnection<String, String> connection = client.connect(redisUri);
-=======
         RedisConnection<String, String> connection = redisClient.connect(redisUri).sync();
->>>>>>> 215dbee2
 
     }
 
@@ -136,20 +92,12 @@
     public void pubSubSsl() throws Exception {
         RedisURI redisUri = RedisURI.Builder.redis(host(), sslPort()).withSsl(true).withVerifyPeer(false).build();
 
-<<<<<<< HEAD
-        RedisPubSubConnection<String, String> connection = client.connectPubSub(redisUri);
-=======
         RedisPubSubCommands<String, String> connection = redisClient.connectPubSub(redisUri).sync();
->>>>>>> 215dbee2
         connection.subscribe("c1");
         connection.subscribe("c2");
         Thread.sleep(200);
 
-<<<<<<< HEAD
-        RedisPubSubConnection<String, String> connection2 = client.connectPubSub(redisUri);
-=======
         RedisPubSubCommands<String, String> connection2 = redisClient.connectPubSub(redisUri).sync();
->>>>>>> 215dbee2
 
         assertThat(connection2.pubsubChannels()).contains("c1", "c2");
         connection.quit();
@@ -167,16 +115,6 @@
 
         RedisURI redisUri = RedisURI.Builder.redis(host(), sslPort()).withSsl(true).withVerifyPeer(false).build();
 
-<<<<<<< HEAD
-        client.setOptions(new ClientOptions.Builder().suspendReconnectOnProtocolFailure(true).build());
-
-        RedisPubSubConnection<String, String> connection = client.connectPubSub(redisUri);
-        connection.subscribe("c1");
-        connection.subscribe("c2");
-        Thread.sleep(200);
-
-        RedisPubSubConnection<String, String> connection2 = client.connectPubSub(redisUri);
-=======
         redisClient.setOptions(new ClientOptions.Builder().suspendReconnectOnProtocolFailure(true).build());
 
         RedisPubSubAsyncCommands<String, String> connection = redisClient.connectPubSub(redisUri).async();
@@ -186,7 +124,6 @@
 
         RedisPubSubAsyncCommands<String, String> connection2 = redisClient.connectPubSub(redisUri).async();
 
->>>>>>> 215dbee2
         assertThat(connection2.pubsubChannels().get()).contains("c1", "c2");
 
         redisUri.setVerifyPeer(true);
@@ -216,41 +153,4 @@
         connection2.close();
     }
 
-    @Test
-    public void clientEvents() throws Exception {
-
-        RedisURI redisUri = RedisURI.Builder.redis(host(), sslPort()).withSsl(true).withVerifyPeer(false).build();
-
-        RedisClient myClient = RedisClient.create(resources, redisUri);
-
-        EventBus eventBus = client.getResources().eventBus();
-        final TestSubscriber<Event> eventTestSubscriber = new TestSubscriber<Event>();
-
-        Subscription subscribe = eventBus.get().subscribe(eventTestSubscriber);
-
-        RedisAsyncConnection<String, String> async = client.connectAsync();
-        async.set(key, value).get();
-        async.close();
-
-        WaitFor.waitOrTimeout(new Condition() {
-            @Override
-            public boolean isSatisfied() {
-                return eventTestSubscriber.getOnNextEvents().size() >= 4;
-            }
-
-        }, Timeout.timeout(seconds(5)));
-
-        subscribe.unsubscribe();
-        List<Event> events = eventTestSubscriber.getOnNextEvents();
-        assertThat(events).hasSize(4);
-
-        assertThat(events.get(0)).isInstanceOf(ConnectedEvent.class);
-        assertThat(events.get(1)).isInstanceOf(ConnectionActivatedEvent.class);
-        assertThat(events.get(2)).isInstanceOf(DisconnectedEvent.class);
-        assertThat(events.get(3)).isInstanceOf(ConnectionDeactivatedEvent.class);
-
-        assertThat(events.get(3).toString()).contains("ConnectionDeactivatedEvent").contains(" -> ");
-
-        myClient.shutdown();
-    }
 }